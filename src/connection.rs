--- conflicted
+++ resolved
@@ -1,5 +1,3 @@
-use core::slice::SlicePattern;
-
 use anyhow::{bail, Result};
 use bytes::Bytes;
 use tokio::{
@@ -182,11 +180,7 @@
         bail!("Did not receive RDB file");
     };
 
-<<<<<<< HEAD
     dbg!(Bytes::copy_from_slice(file.as_slice()));
-=======
-    dbg!(file.as_slice());
->>>>>>> b32f8696
 
     // process_rdb_file(file)?;
 
